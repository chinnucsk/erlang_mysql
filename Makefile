--- conflicted
+++ resolved
@@ -1,8 +1,5 @@
 LIBDIR=`erl -eval 'io:format("~s~n", [code:lib_dir()])' -s init stop -noshell`
-<<<<<<< HEAD
-=======
 VERSION=1
->>>>>>> da4de0c8
 
 all:
 	mkdir -p ebin
@@ -12,14 +9,6 @@
 	(cd src;$(MAKE) clean)
 
 dist-src:
-<<<<<<< HEAD
-	mkdir erlang_mysql-1/ && cp -rfv src include support Makefile erlang_mysql-1/
-	tar zcf mysql-1.tgz erlang_mysql-1
-
-install: all
-	mkdir -p ${LIBDIR}/mysql-1/{ebin,include}
-	for i in ebin/*.beam; do install $$i $(LIBDIR)/mysql-1/$$i ; done
-=======
 	tar zcf mysql-1.tgz src/ include/ support/ Makefile README
 
 package: clean
@@ -30,4 +19,3 @@
 install:
 	mkdir -p $(prefix)/$(LIBDIR)/erlang_mysql-$(VERSION)/{ebin,include}
 	for i in ebin/*.beam; do install $$i $(prefix)/$(LIBDIR)/erlang_mysql-$(VERSION)/$$i ; done
->>>>>>> da4de0c8
